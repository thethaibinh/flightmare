--- conflicted
+++ resolved
@@ -3,11 +3,9 @@
 *.egg-info
 *.so
 __pycache__
-<<<<<<< HEAD
 build
 
 flightros/params/local.yaml
-=======
 
 
 # Gitignore
@@ -29,5 +27,4 @@
 #Flightmare
 flightlib
 flightrl
-flighros
->>>>>>> 98ccee16
+flighros