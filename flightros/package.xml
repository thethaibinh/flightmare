<?xml version="1.0"?>
<package format="2">
  <name>flightros</name>
  <version>0.0.1</version>
  <description>ROS-Wrapper for flightlib</description>

  <maintainer email="song@ifi.uzh.ch">Yunlong Song</maintainer>

  <license>GNU GPL</license>

  <buildtool_depend>catkin</buildtool_depend>
  <buildtool_depend>catkin_simple</buildtool_depend>

  <depend>flightlib</depend>
  <depend>roscpp</depend>
  <depend>autopilot</depend>
  <depend>quadrotor_common</depend>
  <depend>nav_msgs</depend>
  <depend>eigen_catkin</depend>
  <depend>quadrotor_msgs</depend>
  <depend>polynomial_trajectories</depend>
  <depend>std_msgs</depend>
  <depend>geometry_msgs</depend>
  <depend>tf</depend>
  <depend>tf_conversions</depend>
  <depend>minkindr_conversions</depend>
  <depend>eigen_conversions</depend>
  <depend>image_transport</depend>
  <depend>cv_bridge</depend>
<<<<<<< HEAD
  <depend>ze_common</depend>
  <depend>ze_matplotlib</depend>
  <depend>ze_cameras</depend>
  <depend>rosbag</depend>
  <depend>dvs_msgs</depend>
  <!-- <depend>minkindr</depend> -->
=======
  <depend>mav_msgs</depend>

>>>>>>> 5161d561
</package><|MERGE_RESOLUTION|>--- conflicted
+++ resolved
@@ -27,15 +27,12 @@
   <depend>eigen_conversions</depend>
   <depend>image_transport</depend>
   <depend>cv_bridge</depend>
-<<<<<<< HEAD
   <depend>ze_common</depend>
   <depend>ze_matplotlib</depend>
   <depend>ze_cameras</depend>
   <depend>rosbag</depend>
   <depend>dvs_msgs</depend>
   <!-- <depend>minkindr</depend> -->
-=======
   <depend>mav_msgs</depend>
 
->>>>>>> 5161d561
 </package>