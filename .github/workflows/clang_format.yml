name: clang_format

on: [push, pull_request]

jobs:
  lint:
    runs-on: ubuntu-latest

    steps:
    - uses: actions/checkout@v2
    - name: 'clang-format flightlib'
      uses: DoozyX/clang-format-lint-action@v0.5
      with:
        source: './flightlib'
<<<<<<< HEAD
        exclude: './flightlib/externals'
        clangFormatVersion: 6
=======
        exclude: './flightlib/externals ./flightlib/include/flightlib/json'
>>>>>>> 933582b9
<|MERGE_RESOLUTION|>--- conflicted
+++ resolved
@@ -12,9 +12,5 @@
       uses: DoozyX/clang-format-lint-action@v0.5
       with:
         source: './flightlib'
-<<<<<<< HEAD
-        exclude: './flightlib/externals'
-        clangFormatVersion: 6
-=======
-        exclude: './flightlib/externals ./flightlib/include/flightlib/json'
->>>>>>> 933582b9
+        exclude: './flightlib/externals  ./flightlib/include/flightlib/json'
+        clangFormatVersion: 6