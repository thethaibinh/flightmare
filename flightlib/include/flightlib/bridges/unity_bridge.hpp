//
// This bridge was originally from FlightGoggles.
// We made several changes on top of it.
//
#pragma once

// std libs
#include <unistd.h>
<<<<<<< HEAD

#include <chrono>
=======
>>>>>>> 98ccee16
#include <experimental/filesystem>
#include <fstream>
#include <map>
#include <string>
#include <unordered_map>

// opencv
#include <opencv2/imgproc/types_c.h>

// Include ZMQ bindings for communications with Unity.
#include <zmqpp/zmqpp.hpp>

// flightlib
#include "flightlib/bridges/unity_message_types.hpp"
#include "flightlib/common/logger.hpp"
#include "flightlib/common/math.hpp"
#include "flightlib/common/quad_state.hpp"
#include "flightlib/common/types.hpp"
#include "flightlib/objects/quadrotor.hpp"
#include "flightlib/objects/static_object.hpp"
#include "flightlib/objects/unity_camera.hpp"
#include "flightlib/sensors/event_camera.hpp"
#include "flightlib/sensors/rgb_camera.hpp"


using json = nlohmann::json;

namespace flightlib {

class UnityBridge {
 public:
  // constructor & destructor
  UnityBridge();
  ~UnityBridge(){};

  // connect function
  bool connectUnity(const SceneID scene_id);
  bool disconnectUnity(void);

  // public get functions
  bool getRender(const FrameID frame_id);
  bool trigggerEvents(const FrameID frame_id);
  bool handleOutput();
  bool handleOutput(bool always);
  bool getPointCloud(PointCloudMessage_t &pointcloud_msg,
                     Scalar time_out = 600.0);

  // public set functions
  bool setScene(const SceneID &scene_id);

  // add object
  bool addQuadrotor(std::shared_ptr<Quadrotor> quad);
  bool addCamera(std::shared_ptr<UnityCamera> unity_camera);
  bool addStaticObject(std::shared_ptr<StaticObject> static_object);

  // public auxiliary functions
  inline void setPubPort(const std::string &pub_port) { pub_port_ = pub_port; };
  inline void setSubPort(const std::string &sub_port) { sub_port_ = sub_port; };
  // create unity bridge
  static std::shared_ptr<UnityBridge> getInstance(void) {
    static std::shared_ptr<UnityBridge> bridge_ptr =
      std::make_shared<UnityBridge>();
    return bridge_ptr;
  };

 private:
  bool initializeConnections(void);

  SettingsMessage_t settings_;
  PubMessage_t pub_msg_;
  Logger logger_{"UnityBridge"};

  std::vector<std::shared_ptr<Quadrotor>> unity_quadrotors_;
  std::vector<std::shared_ptr<RGBCamera>> rgb_cameras_;
  std::vector<std::shared_ptr<EventCamera>> event_cameras_;

  std::vector<std::shared_ptr<StaticObject>> static_objects_;

  // ZMQ variables and functions
  std::string client_address_;
  std::string pub_port_;
  std::string sub_port_;
  zmqpp::context context_;
  zmqpp::socket pub_{context_, zmqpp::socket_type::publish};
  zmqpp::socket sub_{context_, zmqpp::socket_type::subscribe};
  bool sendInitialSettings(void);
  bool handleSettings(void);

  // timing variables
  int64_t num_frames_;
  int64_t last_downloaded_utime_;
  int64_t last_download_debug_utime_;
  int64_t u_packet_latency_;

  // axuiliary variables
  const Scalar unity_connection_time_out_{1000.0};
  bool unity_ready_{false};
};
}  // namespace flightlib<|MERGE_RESOLUTION|>--- conflicted
+++ resolved
@@ -6,11 +6,8 @@
 
 // std libs
 #include <unistd.h>
-<<<<<<< HEAD
 
 #include <chrono>
-=======
->>>>>>> 98ccee16
 #include <experimental/filesystem>
 #include <fstream>
 #include <map>
